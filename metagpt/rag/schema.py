--- conflicted
+++ resolved
@@ -1,11 +1,7 @@
 """RAG schemas."""
 
 from pathlib import Path
-<<<<<<< HEAD
-from typing import Any, Literal, Optional, Union
-=======
-from typing import Any, ClassVar, Literal, Union
->>>>>>> 63ca5452
+from typing import Any, ClassVar, Literal, Optional, Union
 
 from chromadb.api.types import CollectionMetadata
 from llama_index.core.embeddings import BaseEmbedding
