--- conflicted
+++ resolved
@@ -4,22 +4,15 @@
 @Time    : 2023/7/11 10:03
 @Author  : chengmaoyu
 @File    : action_output
-@Modified By: mashenquan, 2023/8/20. Allow 'instruct_content' to be blank.
 """
 
-<<<<<<< HEAD
-from typing import Dict, Optional, Type
-
-from pydantic import BaseModel, create_model, root_validator, validator
-=======
 from pydantic import BaseModel
->>>>>>> 139c7c36
 
 
 class ActionOutput:
     content: str
-    instruct_content: Optional[BaseModel] = None
+    instruct_content: BaseModel
 
-    def __init__(self, content: str, instruct_content: BaseModel = None):
+    def __init__(self, content: str, instruct_content: BaseModel):
         self.content = content
         self.instruct_content = instruct_content