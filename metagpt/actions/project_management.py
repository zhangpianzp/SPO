#!/usr/bin/env python
# -*- coding: utf-8 -*-
"""
@Time    : 2023/5/11 19:12
@Author  : alexanderwu
@File    : project_management.py
@Modified By: mashenquan, 2023/11/27.
        1. Divide the context into three components: legacy code, unit test code, and console log.
        2. Move the document storage operations related to WritePRD from the save operation of WriteDesign.
        3. According to the design in Section 2.2.3.5.4 of RFC 135, add incremental iteration functionality.
"""

import json
from typing import Optional

from metagpt.actions.action import Action
from metagpt.actions.action_output import ActionOutput
from metagpt.actions.project_management_an import PM_NODE
from metagpt.const import PACKAGE_REQUIREMENTS_FILENAME
from metagpt.logs import logger
from metagpt.schema import Document, Documents

NEW_REQ_TEMPLATE = """
### Legacy Content
{old_tasks}

### New Requirements
{context}
"""


class WriteTasks(Action):
    name: str = "CreateTasks"
    i_context: Optional[str] = None

    async def run(self, with_messages):
        changed_system_designs = self.repo.docs.system_design.changed_files
        changed_tasks = self.repo.docs.task.changed_files
        change_files = Documents()
        # Rewrite the system designs that have undergone changes based on the git head diff under
        # `docs/system_designs/`.
        for filename in changed_system_designs:
            task_doc = await self._update_tasks(filename=filename)
            change_files.docs[filename] = task_doc

        # Rewrite the task files that have undergone changes based on the git head diff under `docs/tasks/`.
        for filename in changed_tasks:
            if filename in change_files.docs:
                continue
            task_doc = await self._update_tasks(filename=filename)
            change_files.docs[filename] = task_doc

        if not change_files.docs:
            logger.info("Nothing has changed.")
        # Wait until all files under `docs/tasks/` are processed before sending the publish_message, leaving room for
        # global optimization in subsequent steps.
        return ActionOutput(content=change_files.model_dump_json(), instruct_content=change_files)

    async def _update_tasks(self, filename):
        system_design_doc = await self.repo.docs.system_design.get(filename)
        task_doc = await self.repo.docs.task.get(filename)
        if task_doc:
            task_doc = await self._merge(system_design_doc=system_design_doc, task_doc=task_doc)
            await self.repo.docs.task.save_doc(doc=task_doc, dependencies={system_design_doc.root_relative_path})
        else:
            rsp = await self._run_new_tasks(context=system_design_doc.content)
            task_doc = await self.repo.docs.task.save(
                filename=filename,
                content=rsp.instruct_content.model_dump_json(),
                dependencies={system_design_doc.root_relative_path},
            )
        await self._update_requirements(task_doc)
        return task_doc

    async def _run_new_tasks(self, context):
        node = await PM_NODE.fill(context, self.llm, schema=self.prompt_schema)
        return node

    async def _merge(self, system_design_doc, task_doc) -> Document:
        context = NEW_REQ_TEMPLATE.format(context=system_design_doc.content, old_tasks=task_doc.content)
        node = await PM_NODE.fill(context, self.llm, schema=self.prompt_schema)
        task_doc.content = node.instruct_content.model_dump_json()
        return task_doc

    async def _update_requirements(self, doc):
        m = json.loads(doc.content)
<<<<<<< HEAD
        packages = set(m.get("Required Python third-party packages", set()))
        requirement_doc = await self.repo.get(filename=PACKAGE_REQUIREMENTS_FILENAME)
=======
        packages = set(m.get("Required Python packages", set()))
        file_repo = CONFIG.git_repo.new_file_repository()
        requirement_doc = await file_repo.get(filename=PACKAGE_REQUIREMENTS_FILENAME)
>>>>>>> 1f7567e3
        if not requirement_doc:
            requirement_doc = Document(filename=PACKAGE_REQUIREMENTS_FILENAME, root_path=".", content="")
        lines = requirement_doc.content.splitlines()
        for pkg in lines:
            if pkg == "":
                continue
            packages.add(pkg)
        await self.repo.save(filename=PACKAGE_REQUIREMENTS_FILENAME, content="\n".join(packages))<|MERGE_RESOLUTION|>--- conflicted
+++ resolved
@@ -84,14 +84,8 @@
 
     async def _update_requirements(self, doc):
         m = json.loads(doc.content)
-<<<<<<< HEAD
-        packages = set(m.get("Required Python third-party packages", set()))
+        packages = set(m.get("Required Python packages", set()))
         requirement_doc = await self.repo.get(filename=PACKAGE_REQUIREMENTS_FILENAME)
-=======
-        packages = set(m.get("Required Python packages", set()))
-        file_repo = CONFIG.git_repo.new_file_repository()
-        requirement_doc = await file_repo.get(filename=PACKAGE_REQUIREMENTS_FILENAME)
->>>>>>> 1f7567e3
         if not requirement_doc:
             requirement_doc = Document(filename=PACKAGE_REQUIREMENTS_FILENAME, root_path=".", content="")
         lines = requirement_doc.content.splitlines()
