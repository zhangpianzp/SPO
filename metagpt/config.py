#!/usr/bin/env python
# -*- coding: utf-8 -*-
"""
提供配置，单例
"""
import os
import openai

import yaml

from metagpt.const import PROJECT_ROOT
<<<<<<< HEAD
from metagpt.utils.singleton import Singleton
from metagpt.tools import SearchEngineType, WebBrowserEngineType
=======
from metagpt.logs import logger
from metagpt.tools import SearchEngineType
from metagpt.utils.singleton import Singleton
>>>>>>> 39d7ed9e


class NotConfiguredException(Exception):
    """Exception raised for errors in the configuration.

    Attributes:
        message -- explanation of the error
    """

    def __init__(self, message="The required configuration is not set"):
        self.message = message
        super().__init__(self.message)


class Config(metaclass=Singleton):
    """
    常规使用方法：
    config = Config("config.yaml")
    secret_key = config.get_key("MY_SECRET_KEY")
    print("Secret key:", secret_key)
    """

    _instance = None
    key_yaml_file = PROJECT_ROOT / "config/key.yaml"
    default_yaml_file = PROJECT_ROOT / "config/config.yaml"

    def __init__(self, yaml_file=default_yaml_file):
        self._configs = {}
        self._init_with_config_files_and_env(self._configs, yaml_file)
        logger.info("Config loading done.")
        self.global_proxy = self._get("GLOBAL_PROXY")
        self.openai_api_key = self._get("OPENAI_API_KEY")
        if not self.openai_api_key or "YOUR_API_KEY" == self.openai_api_key:
            raise NotConfiguredException("Set OPENAI_API_KEY first")
        self.openai_api_base = self._get("OPENAI_API_BASE")
        if not self.openai_api_base or "YOUR_API_BASE" == self.openai_api_base:
            openai_proxy = self._get("OPENAI_PROXY") or self.global_proxy
            if openai_proxy:
                openai.proxy = openai_proxy
            else:
                logger.info("Set OPENAI_API_BASE in case of network issues")
        self.openai_api_type = self._get("OPENAI_API_TYPE")
        self.openai_api_version = self._get("OPENAI_API_VERSION")
        self.openai_api_rpm = self._get("RPM", 3)
        self.openai_api_model = self._get("OPENAI_API_MODEL", "gpt-4")
        self.max_tokens_rsp = self._get("MAX_TOKENS", 2048)
        self.deployment_id = self._get("DEPLOYMENT_ID")

        self.serpapi_api_key = self._get("SERPAPI_API_KEY")
        self.serper_api_key = self._get("SERPER_API_KEY")
        self.google_api_key = self._get("GOOGLE_API_KEY")
        self.google_cse_id = self._get("GOOGLE_CSE_ID")
        self.search_engine = self._get("SEARCH_ENGINE", SearchEngineType.SERPAPI_GOOGLE)
        self.web_browser_engine = self._get("WEB_BROWSER_ENGINE", WebBrowserEngineType.PLAYWRIGHT)
        self.playwright_browser_type = self._get("PLAYWRIGHT_BROWSER_TYPE", "chromium")
        self.selenium_browser_type = self._get("selenium_browser_type", "chrome")
        self.max_budget = self._get("MAX_BUDGET", 10.0)
        self.total_cost = 0.0

    def _init_with_config_files_and_env(self, configs: dict, yaml_file):
        """从config/key.yaml / config/config.yaml / env三处按优先级递减加载"""
        configs.update(os.environ)

        for _yaml_file in [yaml_file, self.key_yaml_file]:
            if not _yaml_file.exists():
                continue

            # 加载本地 YAML 文件
            with open(_yaml_file, "r", encoding="utf-8") as file:
                yaml_data = yaml.safe_load(file)
                if not yaml_data:
                    continue
                os.environ.update({k: v for k, v in yaml_data.items() if isinstance(v, str)})
                configs.update(yaml_data)

    def _get(self, *args, **kwargs):
        return self._configs.get(*args, **kwargs)

    def get(self, key, *args, **kwargs):
        """从config/key.yaml / config/config.yaml / env三处找值，找不到报错"""
        value = self._get(key, *args, **kwargs)
        if value is None:
            raise ValueError(f"Key '{key}' not found in environment variables or in the YAML file")
        return value


CONFIG = Config()<|MERGE_RESOLUTION|>--- conflicted
+++ resolved
@@ -9,14 +9,9 @@
 import yaml
 
 from metagpt.const import PROJECT_ROOT
-<<<<<<< HEAD
+from metagpt.logs import logger
 from metagpt.utils.singleton import Singleton
 from metagpt.tools import SearchEngineType, WebBrowserEngineType
-=======
-from metagpt.logs import logger
-from metagpt.tools import SearchEngineType
-from metagpt.utils.singleton import Singleton
->>>>>>> 39d7ed9e
 
 
 class NotConfiguredException(Exception):
