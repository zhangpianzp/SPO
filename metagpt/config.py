#!/usr/bin/env python
# -*- coding: utf-8 -*-
"""
Provide configuration, singleton
@Modified By: mashenquan, 2023/11/27.
        1. According to Section 2.2.3.11 of RFC 135, add git repository support.
        2. Add the parameter `src_workspace` for the old version project path.
"""
import os
from copy import deepcopy
from typing import Any

import openai
import yaml

<<<<<<< HEAD
from metagpt.const import OPTIONS, PROJECT_ROOT
=======
from pathlib import Path

from metagpt.const import METAGPT_ROOT, DEFAULT_WORKSPACE_ROOT
>>>>>>> 5b5d6d92
from metagpt.logs import logger
from metagpt.tools import SearchEngineType, WebBrowserEngineType
from metagpt.utils.singleton import Singleton


class NotConfiguredException(Exception):
    """Exception raised for errors in the configuration.

    Attributes:
        message -- explanation of the error
    """

    def __init__(self, message="The required configuration is not set"):
        self.message = message
        super().__init__(self.message)


class Config(metaclass=Singleton):
    """
    Regular usage method:
    config = Config("config.yaml")
    secret_key = config.get_key("MY_SECRET_KEY")
    print("Secret key:", secret_key)
    """

    _instance = None
    home_yaml_file = Path.home() / ".metagpt/config.yaml"
    key_yaml_file = METAGPT_ROOT / "config/key.yaml"
    default_yaml_file = METAGPT_ROOT / "config/config.yaml"

    def __init__(self, yaml_file=default_yaml_file):
<<<<<<< HEAD
        self._init_with_config_files_and_env(yaml_file)
        logger.info("Config loading done.")
        self._update()

    def _update(self):
        self.global_proxy = self._get("GLOBAL_PROXY")
        self.openai_api_key = self._get("OPENAI_API_KEY")
        self.anthropic_api_key = self._get("Anthropic_API_KEY")
        if (not self.openai_api_key or "YOUR_API_KEY" == self.openai_api_key) and (
            not self.anthropic_api_key or "YOUR_API_KEY" == self.anthropic_api_key
        ):
            raise NotConfiguredException("Set OPENAI_API_KEY or Anthropic_API_KEY first")
=======
        self._configs = {}
        self._init_with_config_files_and_env(self._configs, yaml_file)
        # logger.info("Config loading done.")
        self.global_proxy = self._get("GLOBAL_PROXY")
        self.openai_api_key = self._get("OPENAI_API_KEY")
        self.anthropic_api_key = self._get("Anthropic_API_KEY")
        self.zhipuai_api_key = self._get("ZHIPUAI_API_KEY")
        if (not self.openai_api_key or "YOUR_API_KEY" == self.openai_api_key) and \
                (not self.anthropic_api_key or "YOUR_API_KEY" == self.anthropic_api_key) and \
                (not self.zhipuai_api_key or "YOUR_API_KEY" == self.zhipuai_api_key):
            raise NotConfiguredException("Set OPENAI_API_KEY or Anthropic_API_KEY or ZHIPUAI_API_KEY first")
>>>>>>> 5b5d6d92
        self.openai_api_base = self._get("OPENAI_API_BASE")
        self.openai_proxy = self._get("OPENAI_PROXY") or self.global_proxy
        self.openai_api_type = self._get("OPENAI_API_TYPE")
        self.openai_api_version = self._get("OPENAI_API_VERSION")
        self.openai_api_rpm = self._get("RPM", 3)
        self.openai_api_model = self._get("OPENAI_API_MODEL", "gpt-4")
        self.max_tokens_rsp = self._get("MAX_TOKENS", 2048)
        self.deployment_name = self._get("DEPLOYMENT_NAME")
        self.deployment_id = self._get("DEPLOYMENT_ID")

        self.spark_appid = self._get("SPARK_APPID")
        self.spark_api_secret = self._get("SPARK_API_SECRET")
        self.spark_api_key = self._get("SPARK_API_KEY")
        self.domain = self._get("DOMAIN")
        self.spark_url = self._get("SPARK_URL")

        self.claude_api_key = self._get("Anthropic_API_KEY")
        self.serpapi_api_key = self._get("SERPAPI_API_KEY")
        self.serper_api_key = self._get("SERPER_API_KEY")
        self.google_api_key = self._get("GOOGLE_API_KEY")
        self.google_cse_id = self._get("GOOGLE_CSE_ID")
        self.search_engine = SearchEngineType(self._get("SEARCH_ENGINE", SearchEngineType.SERPAPI_GOOGLE))
        self.web_browser_engine = WebBrowserEngineType(self._get("WEB_BROWSER_ENGINE", WebBrowserEngineType.PLAYWRIGHT))
        self.playwright_browser_type = self._get("PLAYWRIGHT_BROWSER_TYPE", "chromium")
        self.selenium_browser_type = self._get("SELENIUM_BROWSER_TYPE", "chrome")

        self.long_term_memory = self._get("LONG_TERM_MEMORY", False)
        if self.long_term_memory:
            logger.warning("LONG_TERM_MEMORY is True")
        self.max_budget = self._get("MAX_BUDGET", 10.0)
        self.total_cost = 0.0
        self.code_review_k_times = 2

        self.puppeteer_config = self._get("PUPPETEER_CONFIG", "")
        self.mmdc = self._get("MMDC", "mmdc")
        self.calc_usage = self._get("CALC_USAGE", True)
        self.model_for_researcher_summary = self._get("MODEL_FOR_RESEARCHER_SUMMARY")
        self.model_for_researcher_report = self._get("MODEL_FOR_RESEARCHER_REPORT")
        self.mermaid_engine = self._get("MERMAID_ENGINE", "nodejs")
        self.pyppeteer_executable_path = self._get("PYPPETEER_EXECUTABLE_PATH", "")

        self.prompt_format = self._get("PROMPT_FORMAT", "markdown")
        self.workspace_path = Path(self._get("WORKSPACE_PATH", DEFAULT_WORKSPACE_ROOT))
        self._ensure_workspace_exists()

    def _ensure_workspace_exists(self):
        self.workspace_path.mkdir(parents=True, exist_ok=True)
        logger.info(f"WORKSPACE_PATH set to {self.workspace_path}")

    def _init_with_config_files_and_env(self, yaml_file):
        """Load from config/key.yaml, config/config.yaml, and env in decreasing order of priority"""
        configs = dict(os.environ)

        for _yaml_file in [yaml_file, self.key_yaml_file, self.home_yaml_file]:
            if not _yaml_file.exists():
                continue

            # Load local YAML file
            with open(_yaml_file, "r", encoding="utf-8") as file:
                yaml_data = yaml.safe_load(file)
                if not yaml_data:
                    continue
                configs.update(yaml_data)
        OPTIONS.set(configs)

    @staticmethod
    def _get(*args, **kwargs):
        m = OPTIONS.get()
        return m.get(*args, **kwargs)

    def get(self, key, *args, **kwargs):
        """Search for a value in config/key.yaml, config/config.yaml, and env; raise an error if not found"""
        value = self._get(key, *args, **kwargs)
        if value is None:
            raise ValueError(f"Key '{key}' not found in environment variables or in the YAML file")
        return value

    def __setattr__(self, name: str, value: Any) -> None:
        OPTIONS.get()[name] = value

    def __getattr__(self, name: str) -> Any:
        m = OPTIONS.get()
        return m.get(name)

    def set_context(self, options: dict):
        """Update current config"""
        if not options:
            return
        opts = deepcopy(OPTIONS.get())
        opts.update(options)
        OPTIONS.set(opts)
        self._update()

    @property
    def options(self):
        """Return all key-values"""
        return OPTIONS.get()

    def new_environ(self):
        """Return a new os.environ object"""
        env = os.environ.copy()
        m = self.options
        env.update({k: v for k, v in m.items() if isinstance(v, str)})
        return env


CONFIG = Config()<|MERGE_RESOLUTION|>--- conflicted
+++ resolved
@@ -8,18 +8,12 @@
 """
 import os
 from copy import deepcopy
+from pathlib import Path
 from typing import Any
 
-import openai
 import yaml
 
-<<<<<<< HEAD
-from metagpt.const import OPTIONS, PROJECT_ROOT
-=======
-from pathlib import Path
-
-from metagpt.const import METAGPT_ROOT, DEFAULT_WORKSPACE_ROOT
->>>>>>> 5b5d6d92
+from metagpt.const import DEFAULT_WORKSPACE_ROOT, METAGPT_ROOT, OPTIONS
 from metagpt.logs import logger
 from metagpt.tools import SearchEngineType, WebBrowserEngineType
 from metagpt.utils.singleton import Singleton
@@ -51,32 +45,22 @@
     default_yaml_file = METAGPT_ROOT / "config/config.yaml"
 
     def __init__(self, yaml_file=default_yaml_file):
-<<<<<<< HEAD
         self._init_with_config_files_and_env(yaml_file)
         logger.info("Config loading done.")
         self._update()
 
     def _update(self):
-        self.global_proxy = self._get("GLOBAL_PROXY")
-        self.openai_api_key = self._get("OPENAI_API_KEY")
-        self.anthropic_api_key = self._get("Anthropic_API_KEY")
-        if (not self.openai_api_key or "YOUR_API_KEY" == self.openai_api_key) and (
-            not self.anthropic_api_key or "YOUR_API_KEY" == self.anthropic_api_key
-        ):
-            raise NotConfiguredException("Set OPENAI_API_KEY or Anthropic_API_KEY first")
-=======
-        self._configs = {}
-        self._init_with_config_files_and_env(self._configs, yaml_file)
         # logger.info("Config loading done.")
         self.global_proxy = self._get("GLOBAL_PROXY")
         self.openai_api_key = self._get("OPENAI_API_KEY")
         self.anthropic_api_key = self._get("Anthropic_API_KEY")
         self.zhipuai_api_key = self._get("ZHIPUAI_API_KEY")
-        if (not self.openai_api_key or "YOUR_API_KEY" == self.openai_api_key) and \
-                (not self.anthropic_api_key or "YOUR_API_KEY" == self.anthropic_api_key) and \
-                (not self.zhipuai_api_key or "YOUR_API_KEY" == self.zhipuai_api_key):
+        if (
+            (not self.openai_api_key or "YOUR_API_KEY" == self.openai_api_key)
+            and (not self.anthropic_api_key or "YOUR_API_KEY" == self.anthropic_api_key)
+            and (not self.zhipuai_api_key or "YOUR_API_KEY" == self.zhipuai_api_key)
+        ):
             raise NotConfiguredException("Set OPENAI_API_KEY or Anthropic_API_KEY or ZHIPUAI_API_KEY first")
->>>>>>> 5b5d6d92
         self.openai_api_base = self._get("OPENAI_API_BASE")
         self.openai_proxy = self._get("OPENAI_PROXY") or self.global_proxy
         self.openai_api_type = self._get("OPENAI_API_TYPE")
